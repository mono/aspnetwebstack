<<<<<<< HEAD
﻿#if NET_4_0 || MONODROID
=======
﻿// Copyright (c) Microsoft Corporation. All rights reserved. See License.txt in the project root for license information.

>>>>>>> 22878f78
using System.Collections.Generic;
using System.ComponentModel;
using System.Diagnostics.CodeAnalysis;
using System.Dynamic;
using System.IO;
using System.Json;
using System.Linq.Expressions;

namespace System.Runtime.Serialization.Json
{
    /// <summary>
    /// This class extends the functionality of the <see cref="JsonValue"/> type. 
    /// </summary>
    [EditorBrowsable(EditorBrowsableState.Never)]
    public static class JsonValueExtensions
    {
        /// <summary>
        /// Creates a <see cref="System.Json.JsonValue"/> object based on an arbitrary CLR object.
        /// </summary>
        /// <param name="value">The object to be converted to <see cref="System.Json.JsonValue"/>.</param>
        /// <returns>The <see cref="System.Json.JsonValue"/> which represents the given object.</returns>
        /// <remarks>The conversion is done through the <see cref="System.Runtime.Serialization.Json.DataContractJsonSerializer"/>;
        /// the object is first serialized into JSON using the serializer, then parsed into a <see cref="System.Json.JsonValue"/>
        /// object.</remarks>
        public static JsonValue CreateFrom(object value)
        {
            JsonValue jsonValue = null;

            if (value != null)
            {
                jsonValue = value as JsonValue;

                if (jsonValue == null)
                {
                    jsonValue = JsonValueExtensions.CreatePrimitive(value);

                    if (jsonValue == null)
                    {
                        jsonValue = JsonValueExtensions.CreateFromDynamic(value);

                        if (jsonValue == null)
                        {
                            jsonValue = JsonValueExtensions.CreateFromComplex(value);
                        }
                    }
                }
            }

            return jsonValue;
        }

        /// <summary>
        /// Attempts to convert this <see cref="System.Json.JsonValue"/> instance into the type T.
        /// </summary>
        /// <typeparam name="T">The type to which the conversion is being performed.</typeparam>
        /// <param name="jsonValue">The <see cref="JsonValue"/> instance this method extension is to be applied to.</param>
        /// <param name="valueOfT">An instance of T initialized with this instance, or the default
        /// value of T, if the conversion cannot be performed.</param>
        /// <returns>true if this <see cref="System.Json.JsonValue"/> instance can be read as type T; otherwise, false.</returns>
        public static bool TryReadAsType<T>(this JsonValue jsonValue, out T valueOfT)
        {
            if (jsonValue == null)
            {
                throw new ArgumentNullException("jsonValue");
            }

            object value;
            if (JsonValueExtensions.TryReadAsType(jsonValue, typeof(T), out value))
            {
                valueOfT = (T)value;
                return true;
            }

            valueOfT = default(T);
            return false;
        }

        /// <summary>
        /// Attempts to convert this <see cref="System.Json.JsonValue"/> instance into the type T.
        /// </summary>
        /// <typeparam name="T">The type to which the conversion is being performed.</typeparam>
        /// <param name="jsonValue">The <see cref="JsonValue"/> instance this method extension is to be applied to.</param>
        /// <returns>An instance of T initialized with the <see cref="System.Json.JsonValue"/> value
        /// specified if the conversion.</returns>
        /// <exception cref="System.NotSupportedException">If this <see cref="System.Json.JsonValue"/> value cannot be
        /// converted into the type T.</exception>
        [SuppressMessage("Microsoft.Design", "CA1004:GenericMethodsShouldProvideTypeParameter",
            Justification = "The generic parameter is used to specify the output type")]
        public static T ReadAsType<T>(this JsonValue jsonValue)
        {
            if (jsonValue == null)
            {
                throw new ArgumentNullException("jsonValue");
            }

            return (T)JsonValueExtensions.ReadAsType(jsonValue, typeof(T));
        }

        /// <summary>
        /// Attempts to convert this <see cref="System.Json.JsonValue"/> instance into the type T, returning a fallback value
        /// if the conversion fails.
        /// </summary>
        /// <typeparam name="T">The type to which the conversion is being performed.</typeparam>
        /// <param name="jsonValue">The <see cref="JsonValue"/> instance this method extension is to be applied to.</param>
        /// <param name="fallback">A fallback value to be retuned in case the conversion cannot be performed.</param>
        /// <returns>An instance of T initialized with the <see cref="System.Json.JsonValue"/> value
        /// specified if the conversion succeeds or the specified fallback value if it fails.</returns>
        public static T ReadAsType<T>(this JsonValue jsonValue, T fallback)
        {
            if (jsonValue == null)
            {
                throw new ArgumentNullException("jsonValue");
            }

            T outVal;
            if (JsonValueExtensions.TryReadAsType<T>(jsonValue, out outVal))
            {
                return outVal;
            }

            return fallback;
        }

        /// <summary>
        /// Attempts to convert this <see cref="System.Json.JsonValue"/> instance into an instance of the specified type.
        /// </summary>
        /// <param name="jsonValue">The <see cref="JsonValue"/> instance this method extension is to be applied to.</param>
        /// <param name="type">The type to which the conversion is being performed.</param>
        /// <returns>An object instance initialized with the <see cref="System.Json.JsonValue"/> value
        /// specified if the conversion.</returns>
        /// <exception cref="System.NotSupportedException">If this <see cref="System.Json.JsonValue"/> value cannot be
        /// converted into the type T.</exception>
        public static object ReadAsType(this JsonValue jsonValue, Type type)
        {
            if (jsonValue == null)
            {
                throw new ArgumentNullException("jsonValue");
            }

            if (type == null)
            {
                throw new ArgumentNullException("type");
            }

            object result;
            if (JsonValueExtensions.TryReadAsType(jsonValue, type, out result))
            {
                return result;
            }

            throw new NotSupportedException(RS.Format(System.Json.Properties.Resources.CannotReadAsType, jsonValue.GetType().FullName, type.FullName));
        }

        /// <summary>
        /// Attempts to convert this <see cref="System.Json.JsonValue"/> instance into an instance of the specified type.
        /// </summary>
        /// <param name="jsonValue">The <see cref="JsonValue"/> instance this method extension is to be applied to.</param>
        /// <param name="type">The type to which the conversion is being performed.</param>
        /// <param name="value">An object to be initialized with this instance or null if the conversion cannot be performed.</param>
        /// <returns>true if this <see cref="System.Json.JsonValue"/> instance can be read as the specified type; otherwise, false.</returns>
        [SuppressMessage("Microsoft.Design", "CA1007:UseGenericsWhereAppropriate",
            Justification = "This is the non-generic version of the method.")]
        [SuppressMessage("Microsoft.Design", "CA1031:DoNotCatchGeneralExceptionTypes", Justification = "Exception translates to fail.")]
        public static bool TryReadAsType(this JsonValue jsonValue, Type type, out object value)
        {
            if (jsonValue == null)
            {
                throw new ArgumentNullException("jsonValue");
            }

            if (type == null)
            {
                throw new ArgumentNullException("type");
            }

            if (type == typeof(JsonValue) || type == typeof(object))
            {
                value = jsonValue;
                return true;
            }

            if (type == typeof(object[]) || type == typeof(Dictionary<string, object>))
            {
                if (!JsonValueExtensions.CanConvertToClrCollection(jsonValue, type))
                {
                    value = null;
                    return false;
                }
            }

            if (jsonValue.TryReadAs(type, out value))
            {
                return true;
            }

            try
            {
                using (MemoryStream ms = new MemoryStream())
                {
                    jsonValue.Save(ms);
                    ms.Position = 0;
                    DataContractJsonSerializer dcjs = new DataContractJsonSerializer(type);
                    value = dcjs.ReadObject(ms);
                }

                return true;
            }
            catch (Exception)
            {
                value = null;
                return false;
            }
        }

        /// <summary>
        /// Determines whether the specified <see cref="JsonValue"/> instance can be converted to the specified collection <see cref="Type"/>.
        /// </summary>
        /// <param name="jsonValue">The instance to be converted.</param>
        /// <param name="collectionType">The collection type to convert the instance to.</param>
        /// <returns>true if the instance can be converted, false otherwise</returns>
        private static bool CanConvertToClrCollection(JsonValue jsonValue, Type collectionType)
        {
            if (jsonValue != null)
            {
                return (jsonValue.JsonType == JsonType.Object && collectionType == typeof(Dictionary<string, object>)) ||
                       (jsonValue.JsonType == JsonType.Array && collectionType == typeof(object[]));
            }

            return false;
        }

        private static JsonValue CreatePrimitive(object value)
        {
            JsonPrimitive jsonPrimitive;

            if (JsonPrimitive.TryCreate(value, out jsonPrimitive))
            {
                return jsonPrimitive;
            }

            return null;
        }

        private static JsonValue CreateFromComplex(object value)
        {
            DataContractJsonSerializer dcjs = new DataContractJsonSerializer(value.GetType());
            using (MemoryStream ms = new MemoryStream())
            {
                dcjs.WriteObject(ms, value);
                ms.Position = 0;
                return JsonValue.Load(ms);
            }
        }

        [SuppressMessage("Microsoft.Performance", "CA1800:DoNotCastUnnecessarily", Justification = "value is not the same")]
        private static JsonValue CreateFromDynamic(object value)
        {
            JsonObject parent = null;
            DynamicObject dynObj = value as DynamicObject;

            if (dynObj != null)
            {
                parent = new JsonObject();
                Stack<CreateFromTypeStackInfo> infoStack = new Stack<CreateFromTypeStackInfo>();
                IEnumerator<string> keys = null;

                do
                {
                    if (keys == null)
                    {
                        keys = dynObj.GetDynamicMemberNames().GetEnumerator();
                    }

                    while (keys.MoveNext())
                    {
                        JsonValue child = null;
                        string key = keys.Current;
                        SimpleGetMemberBinder binder = new SimpleGetMemberBinder(key);

                        if (dynObj.TryGetMember(binder, out value))
                        {
                            DynamicObject childDynObj = value as DynamicObject;

                            if (childDynObj != null)
                            {
                                child = new JsonObject();
                                parent.Add(key, child);

                                infoStack.Push(new CreateFromTypeStackInfo(parent, dynObj, keys));

                                parent = child as JsonObject;
                                dynObj = childDynObj;
                                keys = null;

                                break;
                            }
                            else
                            {
                                if (value != null)
                                {
                                    child = value as JsonValue;

                                    if (child == null)
                                    {
                                        child = JsonValueExtensions.CreatePrimitive(value);

                                        if (child == null)
                                        {
                                            child = JsonValueExtensions.CreateFromComplex(value);
                                        }
                                    }
                                }

                                parent.Add(key, child);
                            }
                        }
                    }

                    if (infoStack.Count > 0 && keys != null)
                    {
                        CreateFromTypeStackInfo info = infoStack.Pop();

                        parent = info.JsonObject;
                        dynObj = info.DynamicObject;
                        keys = info.Keys;
                    }
                }
                while (infoStack.Count > 0);
            }

            return parent;
        }

        private class CreateFromTypeStackInfo
        {
            public CreateFromTypeStackInfo(JsonObject jsonObject, DynamicObject dynamicObject, IEnumerator<string> keyEnumerator)
            {
                JsonObject = jsonObject;
                DynamicObject = dynamicObject;
                Keys = keyEnumerator;
            }

            /// <summary>
            /// Gets of sets
            /// </summary>
            public JsonObject JsonObject { get; set; }

            /// <summary>
            /// Gets of sets
            /// </summary>
            public DynamicObject DynamicObject { get; set; }

            /// <summary>
            /// Gets of sets
            /// </summary>
            public IEnumerator<string> Keys { get; set; }
        }

        private class SimpleGetMemberBinder : GetMemberBinder
        {
            public SimpleGetMemberBinder(string name)
                : base(name, false)
            {
            }

            public override DynamicMetaObject FallbackGetMember(DynamicMetaObject target, DynamicMetaObject errorSuggestion)
            {
                if (target != null && errorSuggestion == null)
                {
                    string exceptionMessage = RS.Format(System.Json.Properties.Resources.DynamicPropertyNotDefined, target.LimitType, Name);
                    Expression throwExpression = Expression.Throw(Expression.Constant(new InvalidOperationException(exceptionMessage)), typeof(object));

                    errorSuggestion = new DynamicMetaObject(throwExpression, target.Restrictions);
                }

                return errorSuggestion;
            }
        }
    }
}
#endif<|MERGE_RESOLUTION|>--- conflicted
+++ resolved
@@ -1,9 +1,5 @@
-<<<<<<< HEAD
-﻿#if NET_4_0 || MONODROID
-=======
 ﻿// Copyright (c) Microsoft Corporation. All rights reserved. See License.txt in the project root for license information.
-
->>>>>>> 22878f78
+#if NET_4_0 || MONODROID
 using System.Collections.Generic;
 using System.ComponentModel;
 using System.Diagnostics.CodeAnalysis;
